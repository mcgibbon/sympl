--- conflicted
+++ resolved
@@ -1,22 +1,11 @@
 import unittest
-<<<<<<< HEAD
-=======
-
->>>>>>> ec9b4df9
 import numpy as np
 import pytest
 from sympl import (
     Prognostic, ensure_no_shared_keys, SharedKeyError, DataArray,
-<<<<<<< HEAD
     combine_array_dimensions, set_direction_names, Implicit, Diagnostic,
     InvalidPropertyDictError)
-from sympl._core.util import update_dict_by_adding_another, combine_dims
-=======
-    combine_dimensions, set_direction_names, Implicit, Diagnostic,
-    TendencyInDiagnosticsWrapper)
-from sympl._core.util import (
-    update_dict_by_adding_another, get_component_aliases)
->>>>>>> ec9b4df9
+from sympl._core.util import update_dict_by_adding_another, combine_dims, get_component_aliases
 
 
 def same_list(list1, list2):
