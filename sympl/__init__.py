--- conflicted
+++ resolved
@@ -15,15 +15,10 @@
     get_numpy_array, jit,
     restore_dimensions, get_numpy_arrays_with_properties,
     restore_data_arrays_with_properties,
-<<<<<<< HEAD
     set_direction_names, add_direction_names)
 from ._core.wrappers import (
     UpdateFrequencyWrapper, TendencyInDiagnosticsWrapper,
     ImplicitPrognosticWrapper)
-=======
-    set_direction_names, add_direction_names,
-    ScalingWrapper)
->>>>>>> aab0987a
 from ._core.testing import ComponentTestBase
 from ._components import (
     PlotFunctionMonitor, NetCDFMonitor, RestartMonitor,
